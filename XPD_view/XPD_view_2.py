--- conflicted
+++ resolved
@@ -135,10 +135,9 @@
         self.Chi = ChiFileFinder()
         self.surface = True
         self.three_dim_drawn = False
-<<<<<<< HEAD
         self.two_dim_drawn = False
         self.data_dict = dict()
-=======
+
         self.setDockNestingEnabled(True)
         self.setAnimated(True)
 
@@ -159,31 +158,13 @@
         self.waterfall_dock.setFeatures(QtGui.QDockWidget.DockWidgetFloatable | QtGui.QDockWidget.DockWidgetMovable)
         self.waterfall_dock.setWindowTitle("Waterfall Plot")
 
-
-        # These commands initialize the 2D cross section widget to draw itself
-        self.messenger = CrossSection2DMessenger(data_list=data_list,
-                                                 key_list=self.key_list)
-        self.ctrls = self.messenger._ctrl_widget
-        self.ctrls.set_image_intensity_behavior('full range')
-        self.messenger.sl_update_image(0)
-        self.data_dict = self.messenger._view._data_dict
->>>>>>> 904f2706
         self.int_data_dict = dict()
 
         # This makes the layout for the main window
-        self.frame = QtGui.QFrame()
-<<<<<<< HEAD
-        self.main_layout = QtGui.QVBoxLayout()
-        self.frame.setLayout(self.main_layout)
-        self.setCentralWidget(self.frame)
-
-        # This makes the gui boxes that will hold all of the widgets and plots
-        self.display_box_1 = QtGui.QHBoxLayout()
-        self.display_box_2 = QtGui.QHBoxLayout()
-        self.tools_box = QtGui.QHBoxLayout()
-        self.main_layout.addLayout(self.display_box_1)
-        self.main_layout.addLayout(self.display_box_2)
-        self.main_layout.addLayout(self.tools_box)
+        # self.frame = QtGui.QFrame()
+        # self.main_layout = QtGui.QVBoxLayout()
+        # self.frame.setLayout(self.main_layout)
+        # self.setCentralWidget(self.frame)
 
         # This creates the canvases that all plots within the GUI will be drawn on
         self.fig1 = plt.figure()
@@ -204,29 +185,17 @@
         self.int_style = QtGui.QComboBox()
         self.int_min = QtGui.QSpinBox()
         self.int_max = QtGui.QSpinBox()
-
+        self.name_label = QtGui.QLabel()
+
+        # These statements add the dock widgets to the GUI
+        self.addDockWidget(QtCore.Qt.TopDockWidgetArea, self.img_dock)
+        self.addDockWidget(QtCore.Qt.TopDockWidgetArea, self.plot_dock)
+        self.addDockWidget(QtCore.Qt.BottomDockWidgetArea, self.integration_dock)
+        self.addDockWidget(QtCore.Qt.BottomDockWidgetArea, self.waterfall_dock)
+        # self.addDockWidget(QtCore.Qt.BottomDockWidgetArea, self.toolbar_dock)
         # These methods will set up the menu bars and the tool bars
-        self.set_up_tool_bar()
-=======
-        # self.main_layout = QtGui.QVBoxLayout()
-        # self.frame.setLayout(self.main_layout)
-        # self.setCentralWidget(self.frame)
-        self.display = self.messenger._display
-        self.img_dock.setWidget(self.display)
-        # This makes the first layer for the
-        # self.display_box_1 = QtGui.QHBoxLayout()
-        # self.display_box_1.addWidget(self.img_dock)
-        # self.display_box_2 = QtGui.QHBoxLayout()
-        self.tools_box = QtGui.QHBoxLayout()
-        # self.main_layout.addLayout(self.display_box_1)
-        # self.main_layout.addLayout(self.display_box_2)
-        # self.main_layout.addLayout(self.tools_box)
-        # These methods will set up the menu bars and the tool bars
-        self.name_label = QtGui.QLabel()
         # self.set_up_tool_bar()
->>>>>>> 904f2706
         self.set_up_menu_bar()
-        # self.setLayout(self.tools_box)
 
         # These methods begin the process of creating the four tiles to hold the plots
         self.two_dim_data = None
@@ -238,7 +207,6 @@
         self.one_dim_integrate()
         self.waterfall()
 
-<<<<<<< HEAD
     def two_dim(self):
         """
         This functions creates the class that will control the 2D data tile of the display
@@ -259,15 +227,9 @@
         layout = QtGui.QVBoxLayout()
         layout.addWidget(toolbar)
         layout.addWidget(self.canvas1)
-        self.display_box_1.addLayout(layout)
-=======
-        self.addDockWidget(QtCore.Qt.TopDockWidgetArea, self.img_dock)
-        self.addDockWidget(QtCore.Qt.TopDockWidgetArea, self.plot_dock)
-        self.addDockWidget(QtCore.Qt.BottomDockWidgetArea, self.integration_dock)
-        self.addDockWidget(QtCore.Qt.BottomDockWidgetArea, self.waterfall_dock)
-        # self.addDockWidget(QtCore.Qt.BottomDockWidgetArea, self.toolbar_dock)
-
->>>>>>> 904f2706
+        multi = QtGui.QWidget()
+        multi.setLayout(layout)
+        self.img_dock.setWidget(multi)
 
     def r_rep_widget(self):
         """
@@ -283,7 +245,6 @@
         None
 
         """
-<<<<<<< HEAD
         self.canvas2.mpl_connect('button_press_event', self.click_handling)
         FigureCanvas.setSizePolicy(self.canvas2, QtGui.QSizePolicy.Expanding, QtGui.QSizePolicy.Expanding)
         FigureCanvas.updateGeometry(self.canvas2)
@@ -292,26 +253,9 @@
         layout = QtGui.QVBoxLayout()
         layout.addWidget(toolbar)
         layout.addWidget(self.canvas2)
-        self.display_box_1.addStretch()
-        self.display_box_1.addLayout(layout)
-=======
-        figure = plt.figure()
-        canvas = FigureCanvas(figure)
-        canvas.mpl_connect('button_press_event', self.click_handling)
-        FigureCanvas.setSizePolicy(canvas, QtGui.QSizePolicy.Expanding, QtGui.QSizePolicy.Expanding)
-        FigureCanvas.updateGeometry(canvas)
-        # canvas.setMinimumWidth(500)
-        self.rpp = ReducedRepPlot(self.data_dict, self.key_list, 0, 100, 0, 100, "min", figure, canvas)
-        toolbar = NavigationToolBar(canvas, self)
-        layout = QtGui.QVBoxLayout()
-        layout.addWidget(toolbar)
-        layout.addWidget(canvas)
-        multiwidget = QtGui.QWidget()
-        multiwidget.setLayout(layout)
-        self.plot_dock.setWidget(multiwidget)
-        # self.display_box_1.addStretch()
-        # self.display_box_1.addWidget(self.plot_dock)
->>>>>>> 904f2706
+        multi = QtGui.QWidget()
+        multi.setLayout(layout)
+        self.plot_dock.setWidget(multi)
 
     def one_dim_integrate(self):
         """
@@ -333,18 +277,10 @@
         toolbar = NavigationToolBar(self.canvas3, self)
         layout = QtGui.QVBoxLayout()
         layout.addWidget(toolbar)
-<<<<<<< HEAD
         layout.addWidget(self.canvas3)
-        self.display_box_2.addStretch()
-        self.display_box_2.addLayout(layout)
-=======
-        layout.addWidget(canvas)
-        multi_widget = QtGui.QWidget()
-        multi_widget.setLayout(layout)
-        self.integration_dock.setWidget(multi_widget)
-        # self.display_box_2.addStretch()
-        # self.display_box_2.addWidget(self.integration_dock)
->>>>>>> 904f2706
+        multi = QtGui.QWidget()
+        multi.setLayout(layout)
+        self.integration_dock.setWidget(multi)
 
     def waterfall(self):
         """
@@ -364,18 +300,10 @@
         toolbar = NavigationToolBar(self.canvas4, self)
         layout = QtGui.QVBoxLayout()
         layout.addWidget(toolbar)
-<<<<<<< HEAD
         layout.addWidget(self.canvas4)
-        self.display_box_2.addStretch()
-        self.display_box_2.addLayout(layout)
-=======
-        layout.addWidget(canvas)
-        multi_widget = QtGui.QWidget()
-        multi_widget.setLayout(layout)
-        self.waterfall_dock.setWidget(multi_widget)
-        # self.display_box_2.addStretch()
-        # self.display_box_2.addWidget(self.waterfall_dock)
->>>>>>> 904f2706
+        multi = QtGui.QWidget()
+        multi.setLayout(layout)
+        self.waterfall_dock.setWidget(multi)
 
     def click_handling(self, event):
         """
@@ -677,8 +605,6 @@
         refresh_btn.clicked.connect(self.refresh)
         self.tools_box.addWidget(refresh_btn)
 
-
-
         multi_widget = QtGui.QWidget()
         multi_widget.setLayout(self.tools_box)
         self.toolbar_dock.setWidget(multi_widget)
